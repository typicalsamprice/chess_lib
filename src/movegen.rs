--- conflicted
+++ resolved
@@ -85,9 +85,6 @@
         debug_assert!(index < self.index);
         self.moves[index] = m;
     }
-<<<<<<< HEAD
-=======
-
     fn swap(&mut self, a: usize, b: usize) {
         debug_assert!(a < self.len() && b < self.len());
         let mut a_ptr = &mut self.moves[a] as *mut Move;
@@ -102,7 +99,6 @@
             std::ptr::copy(&moves[0] as *const _, &mut self.moves as *mut _, 256);
         }
     }
->>>>>>> 8d9ab9df
 }
 
 fn generate_pawn_moves(
